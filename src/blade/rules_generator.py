--- conflicted
+++ resolved
@@ -271,19 +271,14 @@
 compile_java_jar_message = console.newline('%sGenerating java jar %s$TARGET%s%s' % \
     (colors('cyan'), colors('purple'), colors('cyan'), colors('end')))
 
-<<<<<<< HEAD
-compile_python_egg_message = '%sGenerating python egg %s$TARGET%s%s' % \
-    (colors('cyan'), colors('purple'), colors('cyan'), colors('end'))
-
-compile_python_library_message = '%sGenerating python library %s$TARGET%s%s' % \
-    (colors('cyan'), colors('purple'), colors('cyan'), colors('end'))
-
-compile_python_binary_message = '%sGenerating python binary %s$TARGET%s%s' % \
-    (colors('cyan'), colors('purple'), colors('cyan'), colors('end'))
-=======
+compile_python_egg_message = console.no_newline('%sGenerating python egg %s$TARGET%s%s' % \
+    (colors('cyan'), colors('purple'), colors('cyan'), colors('end')))
+
+compile_python_library_message = console.no_newline('%sGenerating python library %s$TARGET%s%s' % \
+    (colors('cyan'), colors('purple'), colors('cyan'), colors('end')))
+
 compile_python_binary_message = console.no_newline('%sGenerating python binary %s$TARGET%s%s' % \
     (colors('cyan'), colors('purple'), colors('cyan'), colors('end')))
->>>>>>> a98f35a8
 
 compile_yacc_message = console.no_newline('%sYacc %s$SOURCE%s to $TARGET%s' % \
     (colors('cyan'), colors('purple'), colors('cyan'), colors('end')))
