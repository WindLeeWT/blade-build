--- conflicted
+++ resolved
@@ -937,15 +937,12 @@
             return os.path.dirname(path)
         return None
 
-<<<<<<< HEAD
     def _need_generate_hdrs(self):
         for path in self.blade.get_sources_keyword_list():
             if self.path.startswith(path):
                 return False
         return True
 
-=======
->>>>>>> c6113b3b
     def _extract_cc_hdrs_from_stack(self, path):
         """Extract headers from header stack(.H) generated during preprocessing. """
         hdrs = []
@@ -1016,15 +1013,10 @@
             return hdrs[:self_hdr_index] + level_two_hdrs[hdr] + hdrs[self_hdr_index + 1:]
 
     def verify_header_inclusion_dependencies(self):
-<<<<<<< HEAD
         if not self._need_generate_hdrs():
             return True
 
         build_targets = self.blade.get_build_targets()
-=======
-        build_targets = self.blade.get_build_targets()
-
->>>>>>> c6113b3b
         # TODO(wentingli): Check regular headers as well
         declared_hdrs = set()
         for key in self.deps:
@@ -1047,14 +1039,8 @@
         return not undeclared_hdrs
 
     def _cc_hdrs_ninja(self, hdrs_inclusion_srcs, vars):
-<<<<<<< HEAD
         if not self._need_generate_hdrs():
             return
-=======
-        for path in self.blade.get_sources_keyword_list():
-            if self.path.startswith(path):
-                return
->>>>>>> c6113b3b
         for key in ('c_warnings', 'cxx_warnings'):
             if key in vars:
                 del vars[key]
