--- conflicted
+++ resolved
@@ -366,7 +366,6 @@
             onejar, self.data['java_jar_var'], ','.join(dep_jar_vars)))
 
 
-<<<<<<< HEAD
 class JavaFatBinary(JavaTarget):
     """JavaFatBinary"""
     def __init__(self, name, srcs, deps, resources, source_encoding, kwargs):
@@ -391,11 +390,11 @@
         var_name = self._var_name()
         self._write_rule('%s = %s.JavaBinary(target="%s", source=%s)' % (
             var_name, self._env_name(), self._target_file_path(), fatjar))
-=======
+
+
 def maven_jar(name, id):
     target = MavenJar(name, id, is_implicit_added=False)
     blade.blade.register_target(target)
->>>>>>> 4d62da72
 
 
 def java_library(name,
@@ -462,7 +461,6 @@
     blade.blade.register_target(target)
 
 
-<<<<<<< HEAD
 def java_fat_binary(name,
                     srcs=[],
                     deps=[],
@@ -479,9 +477,7 @@
     blade.blade.register_target(target)
 
 
-=======
 build_rules.register_function(maven_jar)
->>>>>>> 4d62da72
 build_rules.register_function(java_binary)
 build_rules.register_function(java_library)
 build_rules.register_function(java_test)
